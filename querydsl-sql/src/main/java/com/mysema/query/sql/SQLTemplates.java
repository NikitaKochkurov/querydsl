--- conflicted
+++ resolved
@@ -13,24 +13,15 @@
  */
 package com.mysema.query.sql;
 
-<<<<<<< HEAD
 import java.lang.reflect.Field;
+import java.sql.Types;
 import java.util.Arrays;
 import java.util.List;
 import java.util.Locale;
 import java.util.Map;
 
-import org.joda.time.LocalDate;
-import org.joda.time.LocalTime;
-import org.joda.time.ReadableInstant;
-import org.joda.time.ReadablePartial;
-import org.joda.time.format.DateTimeFormat;
-import org.joda.time.format.DateTimeFormatter;
-
 import com.google.common.collect.Lists;
 import com.google.common.collect.Maps;
-=======
->>>>>>> 2c23b2ef
 import com.google.common.primitives.Primitives;
 import com.mysema.commons.lang.Pair;
 import com.mysema.query.JoinType;
@@ -38,22 +29,8 @@
 import com.mysema.query.QueryFlag.Position;
 import com.mysema.query.QueryMetadata;
 import com.mysema.query.QueryModifiers;
-<<<<<<< HEAD
 import com.mysema.query.sql.types.Type;
-import com.mysema.query.types.Expression;
-import com.mysema.query.types.Operator;
-import com.mysema.query.types.Ops;
-import com.mysema.query.types.Path;
-import com.mysema.query.types.SubQueryExpression;
-import com.mysema.query.types.TemplateExpressionImpl;
-import com.mysema.query.types.Templates;
-=======
 import com.mysema.query.types.*;
-
-import java.lang.reflect.Field;
-import java.sql.Types;
-import java.util.*;
->>>>>>> 2c23b2ef
 
 /**
  * SQLTemplates extends Templates to provides SQL specific extensions
@@ -106,21 +83,11 @@
 
     }
 
-<<<<<<< HEAD
-    private static final DateTimeFormatter dateFormatter = DateTimeFormat.forPattern("yyyy-MM-dd");
-
-    private static final DateTimeFormatter dateTimeFormatter = DateTimeFormat.forPattern("yyyy-MM-dd HH:mm:ss");
-
-    private static final DateTimeFormatter timeFormatter = DateTimeFormat.forPattern("HH:mm:ss");
-
     private final Map<Class<?>, String> class2type = Maps.newHashMap();
 
-    private final Map<Pair<String, String>, Pair<String, String>> tableOverrides = Maps.newHashMap();
+    private final Map<SchemaAndTable, SchemaAndTable> tableOverrides = Maps.newHashMap();
 
     private final List<Type<?>> customTypes = Lists.newArrayList();
-=======
-    private final Map<Class<?>, String> class2type = new HashMap<Class<?>, String>();
->>>>>>> 2c23b2ef
 
     private final String quoteStr;
 
@@ -437,7 +404,7 @@
         }
     }
 
-    protected void addTableOverride(Pair<String, String> from, Pair<String, String> to) {
+    protected void addTableOverride(SchemaAndTable from, SchemaAndTable to) {
         tableOverrides.put(from, to);
     }
 
@@ -576,7 +543,7 @@
         return tableAlias;
     }
 
-    public final Map<Pair<String, String>, Pair<String, String>> getTableOverrides() {
+    public final Map<SchemaAndTable, SchemaAndTable> getTableOverrides() {
         return tableOverrides;
     }
 

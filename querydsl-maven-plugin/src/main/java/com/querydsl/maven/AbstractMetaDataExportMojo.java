--- conflicted
+++ resolved
@@ -431,12 +431,8 @@
             exporter.setInnerClassesForKeys(innerClassesForKeys);
             exporter.setTargetFolder(new File(targetFolder));
             exporter.setNamingStrategy(namingStrategy);
-<<<<<<< HEAD
+            exporter.setCatalogPattern(catalogPattern);
             exporter.setSchemaPattern(processBlankValues(schemaPattern));
-=======
-            exporter.setCatalogPattern(catalogPattern);
-            exporter.setSchemaPattern(schemaPattern);
->>>>>>> 5aaac6fd
             exporter.setTableNamePattern(tableNamePattern);
             exporter.setColumnAnnotations(columnAnnotations);
             exporter.setValidationAnnotations(validationAnnotations);

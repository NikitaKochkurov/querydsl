--- conflicted
+++ resolved
@@ -1,155 +1,151 @@
-<?xml version="1.0" encoding="UTF-8"?>
-<project xsi:schemaLocation="http://maven.apache.org/POM/4.0.0 http://maven.apache.org/maven-v4_0_0.xsd" xmlns="http://maven.apache.org/POM/4.0.0" xmlns:xsi="http://www.w3.org/2001/XMLSchema-instance">
-  <modelVersion>4.0.0</modelVersion>
-
-  <parent>
-    <groupId>com.mysema.querydsl</groupId>
-    <artifactId>querydsl-root</artifactId>
-<<<<<<< HEAD
-    <version>3.3.3.BUILD-SNAPSHOT</version>
-=======
-    <version>3.3.4.BUILD-SNAPSHOT</version>
->>>>>>> 2c23b2ef
-    <relativePath>../querydsl-root/pom.xml</relativePath>
-  </parent>
-
-  <groupId>com.mysema.querydsl</groupId>
-  <artifactId>querydsl-mongodb</artifactId>
-  <name>Querydsl - Mongodb support</name>
-  <description>Mongodb support for Querydsl</description>
-  <packaging>jar</packaging>
-
-  <properties>
-    <mongodb.version>2.10.0</mongodb.version>
-    <morphia.version>0.105</morphia.version>
-  </properties>
-
-  <dependencies>
-    <dependency>
-      <groupId>org.mongodb</groupId>
-      <artifactId>mongo-java-driver</artifactId>
-      <version>${mongodb.version}</version>
-    </dependency>
-    <dependency>
-      <groupId>org.mongodb.morphia</groupId>
-      <artifactId>morphia</artifactId>
-      <version>${morphia.version}</version>
-      <optional>true</optional>
-    </dependency>
-    <dependency>
-      <groupId>com.thoughtworks.proxytoys</groupId>
-      <artifactId>proxytoys</artifactId>
-      <version>1.0</version>
-      <type>jar</type>
-      <optional>true</optional>
-    </dependency>
-
-    <dependency>
-      <groupId>com.mysema.querydsl</groupId>
-      <artifactId>querydsl-core</artifactId>
-      <version>${project.version}</version>
-    </dependency>
-    <dependency>
-      <groupId>com.mysema.querydsl</groupId>
-      <artifactId>querydsl-apt</artifactId>
-      <version>${project.version}</version>
-      <scope>provided</scope>
-    </dependency>
-
-    <dependency>
-      <groupId>org.slf4j</groupId>
-      <artifactId>slf4j-api</artifactId>
-    </dependency>
-    <dependency>
-      <groupId>org.slf4j</groupId>
-      <artifactId>slf4j-log4j12</artifactId>
-    </dependency>
-
-    <!-- test -->
-    <dependency>
-      <groupId>com.mysema.querydsl</groupId>
-      <artifactId>querydsl-core</artifactId>
-      <version>${project.version}</version>
-      <scope>test</scope>
-      <type>test-jar</type>
-    </dependency>
-  </dependencies>
-
-  <build>
-    <plugins>
-      <plugin>
-        <groupId>com.springsource.bundlor</groupId>
-        <artifactId>com.springsource.bundlor.maven</artifactId>
-      </plugin>
-
-      <plugin>
-        <groupId>com.mysema.maven</groupId>
-        <artifactId>apt-maven-plugin</artifactId>
-        <executions>
-          <execution>
-            <goals>
-              <goal>test-process</goal>
-              <goal>add-test-sources</goal>
-            </goals>
-            <configuration>
-              <outputDirectory>target/generated-test-sources/java</outputDirectory>
-              <processor>com.mysema.query.apt.morphia.MorphiaAnnotationProcessor</processor>
-              <logOnlyOnError>true</logOnlyOnError>
-              <options>
-                <defaultOverwrite>true</defaultOverwrite>
-              </options>
-            </configuration>
-          </execution>
-        </executions>
-      </plugin>
-
-      <plugin>
-        <artifactId>maven-assembly-plugin</artifactId>
-        <executions>
-          <execution>
-            <id>extra-jars</id>
-            <goals>
-              <goal>single</goal>
-            </goals>
-            <phase>package</phase>
-            <configuration>
-              <descriptors>
-                <descriptor>src/main/apt.xml</descriptor>
-                <descriptor>src/main/assembly.xml</descriptor>
-              </descriptors>
-              <outputDirectory>${project.build.directory}</outputDirectory>
-            </configuration>
-          </execution>
-        </executions>
-      </plugin>
-
-      <plugin>
-        <groupId>org.apache.maven.plugins</groupId>
-        <artifactId>maven-surefire-plugin</artifactId>
-        <executions>
-          <execution>
-            <id>verification</id>
-            <goals>
-              <goal>test</goal>
-            </goals>
-            <phase>verify</phase>
-            <configuration>
-              <systemProperties>
-                <property>
-                  <name>version</name>
-                  <value>${project.version}</value>
-                </property>
-              </systemProperties>
-              <includes>
-                <include>com/mysema/query/PackageVerification.java</include>
-              </includes>
-            </configuration>
-          </execution>
-        </executions>
-      </plugin>
-
-    </plugins>
-  </build>
-
-
-</project>
+<?xml version="1.0" encoding="UTF-8"?>
+<project xsi:schemaLocation="http://maven.apache.org/POM/4.0.0 http://maven.apache.org/maven-v4_0_0.xsd" xmlns="http://maven.apache.org/POM/4.0.0" xmlns:xsi="http://www.w3.org/2001/XMLSchema-instance">
+  <modelVersion>4.0.0</modelVersion>
+
+  <parent>
+    <groupId>com.mysema.querydsl</groupId>
+    <artifactId>querydsl-root</artifactId>
+    <version>3.3.4.BUILD-SNAPSHOT</version>
+    <relativePath>../querydsl-root/pom.xml</relativePath>
+  </parent>
+
+  <groupId>com.mysema.querydsl</groupId>
+  <artifactId>querydsl-mongodb</artifactId>
+  <name>Querydsl - Mongodb support</name>
+  <description>Mongodb support for Querydsl</description>
+  <packaging>jar</packaging>
+
+  <properties>
+    <mongodb.version>2.10.0</mongodb.version>
+    <morphia.version>0.105</morphia.version>
+  </properties>
+
+  <dependencies>
+    <dependency>
+      <groupId>org.mongodb</groupId>
+      <artifactId>mongo-java-driver</artifactId>
+      <version>${mongodb.version}</version>
+    </dependency>
+    <dependency>
+      <groupId>org.mongodb.morphia</groupId>
+      <artifactId>morphia</artifactId>
+      <version>${morphia.version}</version>
+      <optional>true</optional>
+    </dependency>
+    <dependency>
+      <groupId>com.thoughtworks.proxytoys</groupId>
+      <artifactId>proxytoys</artifactId>
+      <version>1.0</version>
+      <type>jar</type>
+      <optional>true</optional>
+    </dependency>
+
+    <dependency>
+      <groupId>com.mysema.querydsl</groupId>
+      <artifactId>querydsl-core</artifactId>
+      <version>${project.version}</version>
+    </dependency>
+    <dependency>
+      <groupId>com.mysema.querydsl</groupId>
+      <artifactId>querydsl-apt</artifactId>
+      <version>${project.version}</version>
+      <scope>provided</scope>
+    </dependency>
+
+    <dependency>
+      <groupId>org.slf4j</groupId>
+      <artifactId>slf4j-api</artifactId>
+    </dependency>
+    <dependency>
+      <groupId>org.slf4j</groupId>
+      <artifactId>slf4j-log4j12</artifactId>
+    </dependency>
+
+    <!-- test -->
+    <dependency>
+      <groupId>com.mysema.querydsl</groupId>
+      <artifactId>querydsl-core</artifactId>
+      <version>${project.version}</version>
+      <scope>test</scope>
+      <type>test-jar</type>
+    </dependency>
+  </dependencies>
+
+  <build>
+    <plugins>
+      <plugin>
+        <groupId>com.springsource.bundlor</groupId>
+        <artifactId>com.springsource.bundlor.maven</artifactId>
+      </plugin>
+
+      <plugin>
+        <groupId>com.mysema.maven</groupId>
+        <artifactId>apt-maven-plugin</artifactId>
+        <executions>
+          <execution>
+            <goals>
+              <goal>test-process</goal>
+              <goal>add-test-sources</goal>
+            </goals>
+            <configuration>
+              <outputDirectory>target/generated-test-sources/java</outputDirectory>
+              <processor>com.mysema.query.apt.morphia.MorphiaAnnotationProcessor</processor>
+              <logOnlyOnError>true</logOnlyOnError>
+              <options>
+                <defaultOverwrite>true</defaultOverwrite>
+              </options>
+            </configuration>
+          </execution>
+        </executions>
+      </plugin>
+
+      <plugin>
+        <artifactId>maven-assembly-plugin</artifactId>
+        <executions>
+          <execution>
+            <id>extra-jars</id>
+            <goals>
+              <goal>single</goal>
+            </goals>
+            <phase>package</phase>
+            <configuration>
+              <descriptors>
+                <descriptor>src/main/apt.xml</descriptor>
+                <descriptor>src/main/assembly.xml</descriptor>
+              </descriptors>
+              <outputDirectory>${project.build.directory}</outputDirectory>
+            </configuration>
+          </execution>
+        </executions>
+      </plugin>
+
+      <plugin>
+        <groupId>org.apache.maven.plugins</groupId>
+        <artifactId>maven-surefire-plugin</artifactId>
+        <executions>
+          <execution>
+            <id>verification</id>
+            <goals>
+              <goal>test</goal>
+            </goals>
+            <phase>verify</phase>
+            <configuration>
+              <systemProperties>
+                <property>
+                  <name>version</name>
+                  <value>${project.version}</value>
+                </property>
+              </systemProperties>
+              <includes>
+                <include>com/mysema/query/PackageVerification.java</include>
+              </includes>
+            </configuration>
+          </execution>
+        </executions>
+      </plugin>
+
+    </plugins>
+  </build>
+
+
+</project>
/*
 * Copyright 2011, Mysema Ltd
 *
 * Licensed under the Apache License, Version 2.0 (the "License");
 * you may not use this file except in compliance with the License.
 * You may obtain a copy of the License at
 * http://www.apache.org/licenses/LICENSE-2.0
 * Unless required by applicable law or agreed to in writing, software
 * distributed under the License is distributed on an "AS IS" BASIS,
 * WITHOUT WARRANTIES OR CONDITIONS OF ANY KIND, either express or implied.
 * See the License for the specific language governing permissions and
 * limitations under the License.
 */
package com.mysema.query.jpa;

import com.mysema.query.DefaultQueryMetadata;
import com.mysema.query.JoinType;
import com.mysema.query.QueryMetadata;
import com.mysema.query.domain.QCat;
import com.mysema.query.jpa.domain.Location;
import com.mysema.query.jpa.domain.QDomesticCat;
import com.mysema.query.jpa.domain.QEmployee;
import com.mysema.query.support.Expressions;
import com.mysema.query.types.EntityPath;
import com.mysema.query.types.Expression;
import com.mysema.query.types.Path;
import com.mysema.query.types.Predicate;
import com.mysema.query.types.path.EntityPathBase;
import com.mysema.query.types.path.NumberPath;
import com.mysema.query.types.path.StringPath;
import org.junit.Test;

import java.util.Arrays;

import static org.junit.Assert.assertEquals;

public class JPQLSerializerTest {

    @Test
    public void And_Or() {
        //A.a.id.eq(theId).and(B.b.on.eq(false).or(B.b.id.eq(otherId)));
        QCat cat = QCat.cat;
        Predicate pred = cat.id.eq(1).and(cat.name.eq("Kitty").or(cat.name.eq("Boris")));
        JPQLSerializer serializer = new JPQLSerializer(HQLTemplates.DEFAULT);
        serializer.handle(pred);
        assertEquals("cat.id = ?1 and (cat.name = ?2 or cat.name = ?3)", serializer.toString());
        assertEquals("cat.id = 1 && cat.name = Kitty || cat.name = Boris", pred.toString());
    }

    @Test
    public void Case() {
        QCat cat = QCat.cat;
        JPQLSerializer serializer = new JPQLSerializer(HQLTemplates.DEFAULT);
        Expression<?> expr = Expressions.cases().when(cat.toes.eq(2)).then(2)
                .when(cat.toes.eq(3)).then(3)
                .otherwise(4);
        serializer.handle(expr);
        assertEquals("case when (cat.toes = ?1) then ?1 when (cat.toes = ?2) then ?2 else ?3 end", serializer.toString());
    }


    @Test
    public void Case2() {
        QCat cat = QCat.cat;
        JPQLSerializer serializer = new JPQLSerializer(HQLTemplates.DEFAULT);
        Expression<?> expr = Expressions.cases().when(cat.toes.eq(2)).then(cat.id.multiply(2))
                .when(cat.toes.eq(3)).then(cat.id.multiply(3))
                .otherwise(4);
        serializer.handle(expr);
        assertEquals("case when (cat.toes = ?1) then (cat.id * ?1) when (cat.toes = ?2) then (cat.id * ?2) else ?3 end", serializer.toString());
    }

    @Test
    public void FromWithCustomEntityName() {
        JPQLSerializer serializer = new JPQLSerializer(HQLTemplates.DEFAULT);
        EntityPath<Location> entityPath = new EntityPathBase<Location>(Location.class, "entity");
        QueryMetadata md = new DefaultQueryMetadata();
        md.addJoin(JoinType.DEFAULT, entityPath);
        serializer.serialize(md, false, null);
        assertEquals("select entity\nfrom Location2 entity", serializer.toString());
    }

    @Test
    public void Join_With() {
        QCat cat = QCat.cat;
        JPQLSerializer serializer = new JPQLSerializer(HQLTemplates.DEFAULT);
        QueryMetadata md = new DefaultQueryMetadata();
        md.addJoin(JoinType.DEFAULT, cat);
        md.addJoin(JoinType.INNERJOIN, cat.mate);
        md.addJoinCondition(cat.mate.alive);
        serializer.serialize(md, false, null);
        assertEquals("select cat\nfrom Cat cat\n  inner join cat.mate with cat.mate.alive", serializer.toString());
    }

    @Test
    public void NormalizeNumericArgs() {
        JPQLSerializer serializer = new JPQLSerializer(HQLTemplates.DEFAULT);
        NumberPath<Double> doublePath = new NumberPath<Double>(Double.class, "doublePath");
        serializer.handle(doublePath.add(1));
        serializer.handle(doublePath.between((float)1.0, 1l));
        serializer.handle(doublePath.lt((byte)1));
        for (Object constant : serializer.getConstantToLabel().keySet()) {
            assertEquals(Double.class, constant.getClass());
        }
    }

    @Test
    public void Delete_Clause_Uses_DELETE_FROM() {
        QEmployee employee = QEmployee.employee;
        JPQLSerializer serializer = new JPQLSerializer(HQLTemplates.DEFAULT);
        QueryMetadata md = new DefaultQueryMetadata();
        md.addJoin(JoinType.DEFAULT, employee);
        md.addWhere(employee.lastName.isNull());
        serializer.serializeForDelete(md);
        assertEquals("delete from Employee employee\nwhere employee.lastName is null", serializer.toString());
    }

    @Test
    public void Delete_With_SubQuery() {
        QCat parent = QCat.cat;
        QCat child = new QCat("kitten");

        JPQLSerializer serializer = new JPQLSerializer(HQLTemplates.DEFAULT);
        QueryMetadata md = new DefaultQueryMetadata();
        md.addJoin(JoinType.DEFAULT, child);
        md.addWhere(
            child.id.eq(1)
            .and(new JPASubQuery()
                .from(parent)
                .where(parent.id.eq(2), child.in(parent.kittens)).exists()));
        serializer.serializeForDelete(md);
        assertEquals("delete from Cat kitten\n" +
                "where kitten.id = ?1 and exists (select 1\n" +
        	"from Cat cat\nwhere cat.id = ?2 and kitten in elements(cat.kittens))", serializer.toString());
    }

    @Test
    public void In() {
        JPQLSerializer serializer = new JPQLSerializer(HQLTemplates.DEFAULT);
        serializer.handle(new NumberPath<Integer>(Integer.class, "id").in(Arrays.asList(1, 2)));
        assertEquals("id in (?1)", serializer.toString());
    }

    @Test
    public void Not_In() {
        JPQLSerializer serializer = new JPQLSerializer(HQLTemplates.DEFAULT);
        serializer.handle(new NumberPath<Integer>(Integer.class, "id").notIn(Arrays.asList(1, 2)));
        assertEquals("id not in (?1)", serializer.toString());
    }

    @Test
    public void Like() {
        JPQLSerializer serializer = new JPQLSerializer(HQLTemplates.DEFAULT);
        serializer.handle(new StringPath("str").contains("abc!"));
        assertEquals("str like ?1 escape '!'", serializer.toString());
        assertEquals("%abc!!%", serializer.getConstantToLabel().keySet().iterator().next().toString());
    }

    @Test
    public void StringContainsIc() {
        JPQLSerializer serializer = new JPQLSerializer(HQLTemplates.DEFAULT);
        serializer.handle(new StringPath("str").containsIgnoreCase("ABc!"));
        assertEquals("lower(str) like ?1 escape '!'", serializer.toString());
        assertEquals("%abc!!%", serializer.getConstantToLabel().keySet().iterator().next().toString());
    }

    @Test
    public void Substring() {
        JPQLSerializer serializer = new JPQLSerializer(HQLTemplates.DEFAULT);
        QCat cat = QCat.cat;
        serializer.handle(cat.name.substring(cat.name.length().subtract(1), 1));
        assertEquals("substring(cat.name,(length(cat.name) - ?1)+1,1-(length(cat.name) - ?1))", serializer.toString());
    }

    @Test
    public void NullsFirst() {
        QCat cat = QCat.cat;
        JPQLSerializer serializer = new JPQLSerializer(HQLTemplates.DEFAULT);
        QueryMetadata md = new DefaultQueryMetadata();
        md.addJoin(JoinType.DEFAULT, cat);
        md.addOrderBy(cat.name.asc().nullsFirst());
        serializer.serialize(md, false, null);
        assertEquals("select cat\n" +
        	     "from Cat cat\n" +
        	     "order by cat.name asc nulls first", serializer.toString());
    }

    @Test
    public void NullsLast() {
        QCat cat = QCat.cat;
        JPQLSerializer serializer = new JPQLSerializer(HQLTemplates.DEFAULT);
        QueryMetadata md = new DefaultQueryMetadata();
        md.addJoin(JoinType.DEFAULT, cat);
        md.addOrderBy(cat.name.asc().nullsLast());
        serializer.serialize(md, false, null);
        assertEquals("select cat\n" +
                     "from Cat cat\n" +
                     "order by cat.name asc nulls last", serializer.toString());
    }

    @Test
<<<<<<< HEAD
    public void Treat() {
        QCat cat = QCat.cat;
        JPQLSerializer serializer = new JPQLSerializer(HQLTemplates.DEFAULT);
        QueryMetadata md = new DefaultQueryMetadata();
        md.addJoin(JoinType.DEFAULT, cat);
        md.addJoin(JoinType.JOIN, cat.mate.as((Path)QDomesticCat.domesticCat));
        md.addProjection(QDomesticCat.domesticCat);
        serializer.serialize(md, false, null);
        assertEquals("select domesticCat\n" +
                     "from Cat cat\n" +
                     "  inner join treat(cat.mate as DomesticCat) as domesticCat", serializer.toString());
=======
    public void OpenJPA_Variables() {
        QCat cat = QCat.cat;
        JPQLSerializer serializer = new JPQLSerializer(OpenJPATemplates.DEFAULT);
        QueryMetadata md = new DefaultQueryMetadata();
        md.addJoin(JoinType.DEFAULT, cat);
        md.addJoin(JoinType.INNERJOIN, cat.mate);
        md.addJoinCondition(cat.mate.alive);
        serializer.serialize(md, false, null);
        assertEquals("select cat_\nfrom Cat cat_\n  inner join cat_.mate on cat_.mate.alive",
                serializer.toString());
>>>>>>> 56f7c365
    }
}<|MERGE_RESOLUTION|>--- conflicted
+++ resolved
@@ -199,19 +199,20 @@
     }
 
     @Test
-<<<<<<< HEAD
     public void Treat() {
         QCat cat = QCat.cat;
         JPQLSerializer serializer = new JPQLSerializer(HQLTemplates.DEFAULT);
         QueryMetadata md = new DefaultQueryMetadata();
         md.addJoin(JoinType.DEFAULT, cat);
-        md.addJoin(JoinType.JOIN, cat.mate.as((Path)QDomesticCat.domesticCat));
+        md.addJoin(JoinType.JOIN, cat.mate.as((Path) QDomesticCat.domesticCat));
         md.addProjection(QDomesticCat.domesticCat);
         serializer.serialize(md, false, null);
         assertEquals("select domesticCat\n" +
-                     "from Cat cat\n" +
-                     "  inner join treat(cat.mate as DomesticCat) as domesticCat", serializer.toString());
-=======
+                "from Cat cat\n" +
+                "  inner join treat(cat.mate as DomesticCat) as domesticCat", serializer.toString());
+    }
+
+    @Test
     public void OpenJPA_Variables() {
         QCat cat = QCat.cat;
         JPQLSerializer serializer = new JPQLSerializer(OpenJPATemplates.DEFAULT);
@@ -222,6 +223,5 @@
         serializer.serialize(md, false, null);
         assertEquals("select cat_\nfrom Cat cat_\n  inner join cat_.mate on cat_.mate.alive",
                 serializer.toString());
->>>>>>> 56f7c365
     }
 }